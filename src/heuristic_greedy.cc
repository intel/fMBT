--- conflicted
+++ resolved
@@ -104,10 +104,6 @@
     goto done;
   }
 
-  int actions_save[i];
-
-  actions_save[0]=0;
-
   if (m_search_depth < 1) {
     /* Do a very fast lookup */
     float* f = new float[input_action_count];
@@ -122,7 +118,6 @@
       goto done;
     }
   } else {
-    memcpy(actions_save,actions,i*sizeof(int));
     /* In burst mode new path is not searched before previosly found
      * path is fully consumed */
     if (!m_burst || m_path.empty() ) {
@@ -133,7 +128,6 @@
       double score = alg.search(*model, *my_coverage, m_path);
 
       if (!alg.status) {
-	errormsg = "Algorithm error:"+alg.errormsg;
         status=false;
       }
 
@@ -144,21 +138,10 @@
     }
     if (m_path.size() > 0) {
       log.debug("path %i",m_path.back());
-<<<<<<< HEAD
-      //i = model->getIActions(&actions);
-      if (i==0) {
-        return Alphabet::ERROR;
-      }
-      bool broken=true;
-      int ret=m_path.back();
-      for(int j=0;j<i;j++) {
-        if (actions_save[j]==ret) {
-=======
       bool broken = true;
       retval = m_path.back();
       for(int j = 0; j < input_action_count; j++) {
         if (input_actions[j] == retval) {
->>>>>>> 44c67528
           broken=false;
           break;
         }
@@ -175,17 +158,9 @@
   /* Fall back to random selection. */
   retval = input_actions[(int)((((float)random())/RAND_MAX)*input_action_count)];
 
-<<<<<<< HEAD
-  if (actions_save[0]) {
-    return actions_save[pos];    
-  }
-
-  return actions[pos];
-=======
 done:
   delete[] input_actions;
   return retval;
->>>>>>> 44c67528
 }
 
 FACTORY_DEFAULT_CREATOR(Heuristic, Heuristic_greedy, "greedy")
