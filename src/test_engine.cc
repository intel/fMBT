--- conflicted
+++ resolved
@@ -209,26 +209,17 @@
   log.print("<tags enabled=\"%s\"/>\n",s.c_str());
 
   if (cnt) {
-<<<<<<< HEAD
     std::vector<int> t;
     int failing_tag = adapter.check_tags(tags,cnt,t);
 
-    m_verdict_msg = "verifying tags " ;
+    if (t.size()) { 
+      m_verdict_msg = "verifying tags ";
+    }
     for(int i=0;i<t.size();i++) {
       m_verdict_msg+="\""+heuristic.get_model()->getSPNames()[t[i]]+"\" ";
     }
     m_verdict_msg+="failed.";
     return failing_tag;
-=======
-    int failing_tag = adapter.check_tags(tags,cnt);
-
-    if (failing_tag > 0) {
-      m_verdict_msg = "verifying tag \"" +
-        heuristic.get_model()->getSPNames()[failing_tag] +
-        "\" failed.";
-      return failing_tag;
-    }
->>>>>>> d90fe5b0
   }
   return 0;
 }
