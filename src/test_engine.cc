/*
 * fMBT, free Model Based Testing tool
 * Copyright (c) 2011, Intel Corporation.
 *
 * This program is free software; you can redistribute it and/or modify it
 * under the terms and conditions of the GNU Lesser General Public License,
 * version 2.1, as published by the Free Software Foundation.
 *
 * This program is distributed in the hope it will be useful, but WITHOUT
 * ANY WARRANTY; without even the implied warranty of MERCHANTABILITY or
 * FITNESS FOR A PARTICULAR PURPOSE.  See the GNU Lesser General Public License for
 * more details.
 *
 * You should have received a copy of the GNU Lesser General Public License along with
 * this program; if not, write to the Free Software Foundation, Inc.,
 * 51 Franklin St - Fifth Floor, Boston, MA 02110-1301 USA.
 *
 */

#include "test_engine.hh"
#include "log.hh"
#include "alg_bdfs.hh"
#include "coverage.hh"
#include "helper.hh"
#include <cstdio>
#include <algorithm>

time_t    Test_engine::end_time;

#ifdef DROI
char* READLINE(const char* prompt)
{
    char *s = (char*)malloc(1024);
    int scanf_status;
    if (s == NULL) return s;
    fprintf(stderr, "%s", prompt);
    scanf_status = scanf("%1023[^\n]", s);
    scanf("\n");
    if (scanf_status > 0) return s;
    std::free(s);
    return NULL;
}
#else
#ifdef USE_GNU_READLINE
#include <readline/readline.h>
#include <readline/history.h>
#define READLINE(a) readline(a)
#else
#ifdef USE_EDITLINE
/* Let's use editline... */
extern "C" {
#include <editline.h>
};
#define READLINE(a)         \
  (__extension__            \
    ({ char* __result;      \
       fprintf(stderr,"%s",a);      \
       __result=readline(); \
       __result;}))
#else
/* Defaults to BSD editline readline.. */
#include <editline/readline.h>
#define READLINE(a) readline(a)
#endif
#endif
#endif // ifdef DDROI else
#include <cstdlib>
#include <cstring>

Test_engine::Test_engine(Heuristic& h,Adapter& a,Log& l,Policy& p,std::vector<End_condition*>& ecs)
  : heuristic(h),
    adapter(a),
    log(l),
    policy(p),
    end_conditions(ecs)
{
  p.set_model(h.get_model());
}

Test_engine::~Test_engine()
{
}

namespace {
<<<<<<< HEAD
  /* logging helpers */
  void test_stopped(bool pass, const char* reason, Log& log) {
    if (pass) log.print("<stop verdict=\"pass\" reason=\"%s\"/>\n", reason);
    else log.print("<stop verdict=\"fail\" reason=\"%s\"/>\n", reason);
  }
  void test_stopped(End_condition* ec, Log& log) {
    std::string verdict;
    std::string reason;
    switch (ec->verdict) {
    case Verdict::PASS: verdict = "pass"; break;
    case Verdict::FAIL: verdict = "fail"; break;
    case Verdict::INCONCLUSIVE: verdict = "inconclusive"; break;
    default: verdict = "unknown";
    }
    switch (ec->counter) {
    case End_condition::STEPS: reason = "step limit reached"; break;
    case End_condition::COVERAGE: reason = "coverage reached"; break;
    case End_condition::STATETAG: reason = "tag reached"; break;
    case End_condition::DURATION: reason = ""; break;
    default: reason = "unknown";
    }
    log.print("<stop verdict=\"%s\" reason=\"%s\"/>\n", verdict.c_str(), reason.c_str());
=======
  void test_passed(bool pass, const char* reason, Log& log) {
    if (pass) log.print("<stop verdict=\"pass\" reason=\"%s\"/>\n", reason);
    else log.print("<stop verdict=\"fail\" reason=\"%s\"/>\n", reason);
>>>>>>> 0c04c220
  }
  void log_tag_type_name(Log& log, const char *tag, const char *type, const char *name) {
    log.print("<%s type=\"%s\" name=\"%s\"/>\n", tag, type, name);
  }
  void log_adapter_suggest(Log& log, Adapter& adapter, int action) {
    log_tag_type_name(log, "suggested_action", "input", adapter.getUActionName(action));
  }
  void log_adapter_execute(Log& log, Adapter& adapter, int action) {
    log_tag_type_name(log, "action", "input", adapter.getUActionName(action));
  }
  void log_adapter_output(Log& log, Adapter& adapter, int action) {
    log_tag_type_name(log, "action", "output", adapter.getUActionName(action));
  }
  void log_status(Log& log, int step_count, float coverage) {
    log.print("<status steps=\"%d\" coverage=\"%f\"/>\n",
              step_count, coverage);
  }
}

Verdict::Verdict Test_engine::run(time_t _end_time)
{
  end_time=_end_time;

  int condition_i = -1; /* index of end condition that is stopping the run */


  int action=0;
  std::vector<int> actions;
  int step_count=0;

  log.push("test_engine");
  struct timeval start_time;
  struct timeval total_time;
  gettimeofday(&start_time,NULL);
  do {
    action=0;

    gettimeofday(&Adapter::current_time,NULL);
    log.print("<current_time time=\"%i.%06i\"/>\n",Adapter::current_time.tv_sec,
	      Adapter::current_time.tv_usec);

    while (adapter.observe(actions)>0) {
      step_count++;
      action = policy.choose(actions);
      log_adapter_output(log, adapter, action);

      if (!heuristic.execute(action)) {
        log.debug("Test_engine::run: Error: unexpected output from the SUT: %i '%s'\n",
		  action, heuristic.getActionName(action).c_str());

        test_stopped(false, "unexpected output", log);

	timersub(&Adapter::current_time,&start_time,&total_time);
	log.print("<elapsed_time time=%i.%06i/>\n",total_time.tv_sec,
	      total_time.tv_usec);
	log.pop();
	return Verdict::FAIL; // Error: Unexpected output
      }
      log_status(log, step_count, heuristic.getCoverage());
      gettimeofday(&Adapter::current_time,NULL);
      if (-1 != (condition_i = matching_end_condition(step_count))) {
	goto out;
      }
    }

    action = heuristic.getIAction();
    if (action >= 0)
      log.debug("Test_engine::run: test generator suggests executing %i '%s'\n",
		action, heuristic.getActionName(action).c_str());
    
    step_count++;

    log.debug("Step %i",step_count);

    switch(action) {
    case DEADLOCK: {
      log.print("<state type=\"deadlock\"/>\n");
      int ret=adapter.observe(actions,true);
      if (ret!=SILENCE && ret!=TIMEOUT) {
        test_stopped(false, "response on deadlock", log);
	timersub(&Adapter::current_time,&start_time,&total_time);
	log.print("<elapsed_time time=%i.%06i/>\n",total_time.tv_sec,
	      total_time.tv_usec);
	log.pop();
	return Verdict::FAIL; // Error: Unexpected output
      }
      test_stopped(true, "model cannot continue", log);
      timersub(&Adapter::current_time,&start_time,&total_time);
      log.print("<elapsed_time time=%i.%06i/>\n",total_time.tv_sec,
		total_time.tv_usec);
      log.pop(); // test_engine
      return Verdict::PASS;
      break;
    }
    case OUTPUT_ONLY: {
      log.print("<state type=\"output only\"/>\n");

      int value = adapter.observe(actions,true);
      log.print("<observe %i/>\n",value);

      if (value==TIMEOUT) {
	actions.resize(1);
	actions[0] = TIMEOUT;
	log.print("<TIMEOUT %i %i/>\n",Adapter::current_time.tv_sec,
		  end_time);
        if (-1 != (condition_i = matching_end_condition(step_count)))
          goto out;
        test_stopped(false, "adapter timeout", log);
	timersub(&Adapter::current_time,&start_time,&total_time);
	log.print("<elapsed_time time=%i.%06i/>\n",total_time.tv_sec,
	      total_time.tv_usec);
        log.pop();
	return Verdict::FAIL;
      } else if (value==SILENCE) {
	actions.resize(1);
	actions[0] = SILENCE;
        log.debug("Test_engine::run: SUT remained silent (action %i).\n", action);	
      } else {
        log.debug("Test_engine::run: SUT executed %i '%s'\n",
		  actions[0],heuristic.getActionName(actions[0]).c_str());
      }
      action = actions[0]; // TODO: add policy here when it works
      log_adapter_output(log, adapter, action);
      if (!heuristic.execute(action)) {
        log.debug("Test_engine::run: ERROR: action %i not possible in the model.\n", action);
<<<<<<< HEAD
	log.write(action,heuristic.getActionName(action).c_str(),"broken response");
        test_stopped(false, "unexpected output", log);
=======
	log.debug("%s %s",action,heuristic.getActionName(action).c_str(),"broken response");
        test_passed(false, "unexpected output", log);
>>>>>>> 0c04c220
	timersub(&Adapter::current_time,&start_time,&total_time);
	log.print("<elapsed_time time=%i.%06i/>\n",total_time.tv_sec,
	      total_time.tv_usec);
        log.pop();
	return Verdict::FAIL; // Error: Unexpected output
      }
      break;
    }
    default: { /* INPUT: suggest execution of an input action */
      log.debug("Test_engine::run: sending input action %i to the SUT.\n", action);
      actions.resize(1);
      actions[0]=action;
      log_adapter_suggest(log, adapter, actions[0]);
      adapter.execute(actions);
      if (actions.size()==0) {
        test_stopped(false, "adapter communication failure", log);
	timersub(&Adapter::current_time,&start_time,&total_time);
	log.print("<elapsed_time time=%i.%06i/>\n",total_time.tv_sec,
		  total_time.tv_usec);
        log.pop();
        return Verdict::FAIL;
      }
      int adapter_response = policy.choose(actions);
      log_adapter_execute(log, adapter, adapter_response);
      log.debug("Test_engine::run: passing adapter response action %i to test generation.\n",
		adapter_response);
      log.push("adapter_executed");
      log.pop(); // adapter_executed

      if (!heuristic.execute(adapter_response)) {
	log.debug("Test_engine::run: ERROR: SUT executed %i '%s', not allowed in the model.\n",
		  action, heuristic.getActionName(action).c_str());
<<<<<<< HEAD
	log.write(action,heuristic.getActionName(action).c_str(),"broken input acceptance");
        test_stopped(false, "unexpected input", log);
=======
	log.debug("%s %s",action,heuristic.getActionName(action).c_str(),"broken input acceptance");
        test_passed(false, "unexpected input", log);
>>>>>>> 0c04c220
        log.pop(); // test_engine
	return Verdict::FAIL; // Error: Unexpected input
      }
    }
    } // switch
    log_status(log, step_count, heuristic.getCoverage());

  } while (-1 == (condition_i = matching_end_condition(step_count)));

 out:

  test_stopped(end_conditions[condition_i], log);

  timersub(&Adapter::current_time,&start_time,&total_time);
  log.print("<elapsed_time time=%i.%06i/>\n",total_time.tv_sec,
	    total_time.tv_usec);
  log.pop();

  return end_conditions[condition_i]->verdict;
}

namespace interactive {
  void execute(Log &log,
               Adapter& adapter, Heuristic& heuristic, Model& model,
               int action, Policy& policy,
               bool skip_a, bool skip_m)
  {
    int adapter_response = 0;

    if (skip_m)
      fprintf(stderr,"executing: %s\n", adapter.getActionName(action).c_str());
    else
      fprintf(stderr,"executing: %s\n", heuristic.getActionName(action).c_str());

    if (skip_a) {
      fprintf(stderr,  "adapter:   [skipped]\n");
      adapter_response = action;
    } else if (model.up() != NULL) {
      fprintf(stderr,  "adapter:   [skipped] (submodel exec)\n");
      adapter_response = action;
    } else {
      std::vector<int> actions_v;
      actions_v.resize(1);
      actions_v[0] = action;
      log_adapter_suggest(log, adapter, actions_v[0]);
      adapter.execute(actions_v);
      if (actions_v.size()==0) {
        fprintf(stderr,"adapter:   [communication failure]\n");
      } else {
        if (skip_m) adapter_response = actions_v[0];
        else adapter_response = policy.choose(actions_v);
        log_adapter_execute(log, adapter, adapter_response);
        fprintf(stderr,"adapter:   %s\n", heuristic.getActionName(adapter_response).c_str());
      }
    }

    if (skip_m)
      fprintf(stderr,                    "model:     [skipped]\n");
    else if (adapter.up() != NULL)
      fprintf(stderr,                    "model:     [skipped] (subadapter exec)\n");
    else {
      bool model_response;
      if (model.up()) model_response = model.execute(adapter_response);
      else model_response = heuristic.execute(adapter_response);
      if (model_response) fprintf(stderr,"model:     ok\n");
      else fprintf(stderr,               "model:     failed\n");
    }

    log_status(log, -1, heuristic.getCoverage());
  }
}

void Test_engine::interactive()
{
  int action=0;
  std::vector<int> actions_v;
  bool run=true;

  bool skip_adapter_execute   = false;
  bool skip_model_execute     = true;

  Adapter* current_adapter=&adapter;
  Model* current_model=heuristic.get_model();

#ifndef DROI
  rl_outstream=stderr;
#endif

  while (run) {

    while (adapter.observe(actions_v)>0) {
      fprintf(stderr,"Action %i:%s\n",action,heuristic.getActionName(action).c_str());
      actions_v.resize(0);
    }
    
    char* s=READLINE("fMBT> ");

    if (s==NULL) {
      run=false;
    } else {
      unsigned int num = 0;

      switch (*s) {
      case 's': { // commands "s", "s<num>": execute action at current state
        int* actions = 0;
        unsigned int action_count=current_model->getActions(&actions);
        num=std::atoi(s+1);
        if (num>0 && num<=action_count) {
          // sm<num> command: execute the nth action at the current
          // state of the model. Always use the top-level adapter.
          interactive::execute(log, adapter, heuristic, *current_model,
                               actions[num-1], policy,
                               skip_adapter_execute, skip_model_execute);
          // state might have changed, update available actions
          action_count=current_model->getActions(&actions);
        }
        // print actions available at current state
	print_vectors(actions,action_count,
		      current_model->getActionNames(),"s",1);
      }
        break;
        
      case 'e': { // commands "e", "e<num>": execute any action at current adapter
        num=std::atoi(s+1);
        std::vector<std::string>& ca_anames=current_adapter->getAllActions();
        std::vector<std::string> sca_anames=ca_anames; /* copy for sorted actions */
        sort(sca_anames.begin(), sca_anames.end());
        if (num>0 && num<sca_anames.size()) {
          unsigned action_num=0;
          for (action_num=1; action_num<sca_anames.size(); action_num++)
            if (ca_anames[action_num]==sca_anames[num]) break;
          
          interactive::execute(log, *current_adapter, heuristic, *current_model,
                               action_num, policy,
                               skip_adapter_execute, skip_model_execute);
          
        }
        else {
          for(unsigned i=1;i<sca_anames.size();i++){
            fprintf(stderr,"e%i:%s\n",i,sca_anames[i].c_str());
          }
        }
      }
        break;
        
      case 'i': { // starts an input action name?
        std::vector<std::string>& ca_anames=current_adapter->getAllActions();
        unsigned int action_num;
        for (action_num=1;action_num<ca_anames.size();action_num++) {
          if (ca_anames[action_num]==std::string(s)) {

            interactive::execute(log, *current_adapter, heuristic, *current_model,
                                 action_num, policy,
                                 skip_adapter_execute, skip_model_execute);
            break;
          }
        }
        if (action_num==ca_anames.size()) {
          fprintf(stderr,"action \"%s\" not found in the adapter\n", s);
        }
      }
        break;
        
      case 'a': // commands "a", "a<num>" and "aup"
        num = std::atoi(s+1);
        if (strncmp(s,"aup",3)==0) {
          // do up in the adapter tree
          if (!current_adapter->up()) {
            fprintf(stderr,"Can't go up in adapter tree\n");
          } else {
            current_adapter=current_adapter->up();
          }
        } else if (strnlen(s,2)==1) {
          std::vector<std::string>& adapter_names=current_adapter->getAdapterNames();
          for(unsigned int i=0;i<adapter_names.size();i++) {
            if (adapter_names[i]!=std::string("")) {
              fprintf(stderr,"a%i:%s\n",i,adapter_names[i].c_str());
            }
          }
        } else {
          num=std::atoi(s+1);
          if (!current_adapter->down(num)) {
            fprintf(stderr,"Can't change to adapter %i\n",num);
          } else {
            current_adapter=current_adapter->down(num);
          }
        }
        break;

      case 'q': // command "q": quit
        std::free(s);
        return;

      case 'm':
        num = std::atoi(s+1);
	if (strncmp(s,"ma",2)==0) {
          /* List actions in the current model */
          print_vector(current_model->getActionNames(), "", 0);
          break;
        } else
        if (strncmp(s,"mt",2)==0) {
	  /* List model tags */
	  print_vector(current_model->getSPNames(),"tag ",0);
	  break;
	} else
	if (strncmp(s,"mc",2)==0) {
	  /* Show tags at current state */
	  int* tags = 0;
	  unsigned int tag_count=current_model->getprops(&tags);	  
	  print_vectors(tags,tag_count,
			current_model->getSPNames(),"t",0);
	  break;
	} else
        if (strncmp(s,"mup",3)==0) {
	  /* up */
          if (!current_model->up()) {
            fprintf(stderr,"Can't go up in model tree\n");
          } else {
            current_model=current_model->up();
          }
	  break;
	} else
        if (strlen(s)==1) {
          /* print */
          std::vector<std::string>& model_names=current_model->getModelNames();
          for(unsigned int i=0;i<model_names.size();i++) {
            if (model_names[i]!=std::string("")) {
              fprintf(stderr,"m%i:%s\n",i,model_names[i].c_str());
            }
          }
          break;
        } else 
	if (num>0) {
          /* switch to <num> */
          /* down */
          if (!current_model->down(num)) {
            fprintf(stderr,"Can't go down in model tree\n");
          } else {
            current_model=current_model->down(num);
          }
          break;
        }
        goto unknown_command;
      case 'o':
        if (strncmp(s,"oea",3) == 0) {
          if (strnlen(s,4) == 4) {
            if (!atoi(s+3)) skip_adapter_execute = true;
            else skip_adapter_execute = false;
          }
          fprintf(stderr,"execute action in adapter: ");
          if (skip_adapter_execute) fprintf(stderr,"no\n");
          else fprintf(stderr,"yes\n");
        }
        else if (strncmp(s,"oem",3) == 0) {
          if (strnlen(s,4) == 4) {
            if (!atoi(s+3)) skip_model_execute = true;
            else skip_model_execute = false;
          }
          fprintf(stderr,"execute action in model: ");
          if (skip_model_execute) fprintf(stderr,"no\n");
          else fprintf(stderr,"yes\n");
        }
        else goto unknown_command;
        break;
      case 't': // TODO
        fprintf(stderr,"t <+diff>\n");
        fprintf(stderr,"not implemented: advance Adapter::current_time");
        break;
      case '?':
        if (strncmp(s,"?a",2) == 0) {
          int num = std::atoi(s+2);
          int search_depth = 7;
          std::vector<int> path;
          AlgPathToAction alg(search_depth);
          double score = alg.search(*current_model, num, path);
          if (score != 1.0) {
              fprintf(stderr,"No path found to action %d within search depth %d\n", num, search_depth);
          } else {
              fprintf(stderr,"Path to execute action %s:\n", current_model->getActionName(num).c_str());
              for (unsigned int i = 0; i < path.size(); i++) {
                  fprintf(stderr,"%s\n", current_model->getActionName(path[i]).c_str());
              }
          }
	  break;
        } else
        if (strncmp(s,"?c",2) == 0) {
          int num = std::atoi(s+2);
          std::vector<int> path;
          AlgPathToBestCoverage alg(num);
          Coverage* coverage = heuristic.get_coverage();
          double score = alg.search(*current_model, *coverage, path);
          fprintf(stderr,"Coverage %f achievable with path:\n", score);
          for (unsigned int i = 0; i < path.size(); i++) {
            fprintf(stderr,"%s\n", current_model->getActionName(path[i]).c_str());
          }
          break;
        }
        goto unknown_command;

      default:
      unknown_command:
        fprintf(stderr,"Execute actions:\n"
               "    s       - list executable actions at current state\n"
               "    s<num>  - exec action <num> of current state\n"
               "    e       - list executable actions at current adapter\n"
               "    e<num>  - exec action <num> of current adapter\n"
               "    <iname> - exec input action iname (starts with \"i\")\n"
               "Change adapters/models:\n"
               "    a      - list low-level adapters of current adapter\n"
               "    a<num> - move down to adapter <num>\n"
               "    aup    - move up to parent adapter\n"
               "    m      - list model subcomponents\n"
               "    m<num> - move down to model subcomponent <num>\n"
               "    mup    - move up to parent model\n"
               "Properties of the current model:\n"
               "    ma     - list all actions\n"
               "    mc     - list tags at current state\n"
               "    mt     - list all state tags\n"
               "Options:\n"
               "    oea[0|1]- get/set executing action in adapter\n"
               "    oem[0|1]- get/set executing action in model\n"
               "Search:\n"
               "    ?a<num>- search shortest path to execute action <num>\n"
               "    ?c<num>- search path of length <num> for maximal coverage\n"
               "    q      - quit\n");
        fprintf(stderr,"Unknown command \"%s\"\n",s);
      }
    }
    std::free(s);
  }
}

int Test_engine::matching_end_condition(int step_count)
{
  for (unsigned int cond_i = 0; cond_i < end_conditions.size(); cond_i++) {

    End_condition* e = end_conditions[cond_i];

    switch (e->counter)
    {
    case End_condition::STEPS:
      if (e->param_long > -1 && step_count >= e->param_long) return cond_i;
      break;
    case End_condition::COVERAGE:
      if (heuristic.getCoverage() >= e->param_float) return cond_i;
      break;
    case End_condition::STATETAG:
    {
      int *t;
      int s = heuristic.get_model()->getprops(&t);
      for(int i=0; i<s; i++) {
        if (t[i] == e->param_long) return cond_i;
      }
      break;
    }
    case End_condition::DURATION:
      if (Adapter::current_time.tv_sec >= e->param_time) return cond_i;
      break;
    }
  }
  return -1;
}<|MERGE_RESOLUTION|>--- conflicted
+++ resolved
@@ -82,7 +82,6 @@
 }
 
 namespace {
-<<<<<<< HEAD
   /* logging helpers */
   void test_stopped(bool pass, const char* reason, Log& log) {
     if (pass) log.print("<stop verdict=\"pass\" reason=\"%s\"/>\n", reason);
@@ -105,11 +104,6 @@
     default: reason = "unknown";
     }
     log.print("<stop verdict=\"%s\" reason=\"%s\"/>\n", verdict.c_str(), reason.c_str());
-=======
-  void test_passed(bool pass, const char* reason, Log& log) {
-    if (pass) log.print("<stop verdict=\"pass\" reason=\"%s\"/>\n", reason);
-    else log.print("<stop verdict=\"fail\" reason=\"%s\"/>\n", reason);
->>>>>>> 0c04c220
   }
   void log_tag_type_name(Log& log, const char *tag, const char *type, const char *name) {
     log.print("<%s type=\"%s\" name=\"%s\"/>\n", tag, type, name);
@@ -235,13 +229,8 @@
       log_adapter_output(log, adapter, action);
       if (!heuristic.execute(action)) {
         log.debug("Test_engine::run: ERROR: action %i not possible in the model.\n", action);
-<<<<<<< HEAD
-	log.write(action,heuristic.getActionName(action).c_str(),"broken response");
+	log.debug("%s %s",action,heuristic.getActionName(action).c_str(),"broken response");
         test_stopped(false, "unexpected output", log);
-=======
-	log.debug("%s %s",action,heuristic.getActionName(action).c_str(),"broken response");
-        test_passed(false, "unexpected output", log);
->>>>>>> 0c04c220
 	timersub(&Adapter::current_time,&start_time,&total_time);
 	log.print("<elapsed_time time=%i.%06i/>\n",total_time.tv_sec,
 	      total_time.tv_usec);
@@ -274,13 +263,8 @@
       if (!heuristic.execute(adapter_response)) {
 	log.debug("Test_engine::run: ERROR: SUT executed %i '%s', not allowed in the model.\n",
 		  action, heuristic.getActionName(action).c_str());
-<<<<<<< HEAD
-	log.write(action,heuristic.getActionName(action).c_str(),"broken input acceptance");
+	log.debug("%s %s",action,heuristic.getActionName(action).c_str(),"broken input acceptance");
         test_stopped(false, "unexpected input", log);
-=======
-	log.debug("%s %s",action,heuristic.getActionName(action).c_str(),"broken input acceptance");
-        test_passed(false, "unexpected input", log);
->>>>>>> 0c04c220
         log.pop(); // test_engine
 	return Verdict::FAIL; // Error: Unexpected input
       }
