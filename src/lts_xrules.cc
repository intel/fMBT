/*
 * fMBT, free Model Based Testing tool
 * Copyright (c) 2011, Intel Corporation.
 *
 * This program is free software; you can redistribute it and/or modify it
 * under the terms and conditions of the GNU Lesser General Public License,
 * version 2.1, as published by the Free Software Foundation.
 *
 * This program is distributed in the hope it will be useful, but WITHOUT
 * ANY WARRANTY; without even the implied warranty of MERCHANTABILITY or
 * FITNESS FOR A PARTICULAR PURPOSE.  See the GNU Lesser General Public License for
 * more details.
 *
 * You should have received a copy of the GNU Lesser General Public License along with
 * this program; if not, write to the Free Software Foundation, Inc.,
 * 51 Franklin St - Fifth Floor, Boston, MA 02110-1301 USA.
 *
 */

#include "lts_xrules.hh"
#include "dparse.h"
#include <cstring>
#include "helper.hh"
#include <sstream>

extern "C" {
extern D_ParserTables parser_tables_xrules;
};

extern Lts_xrules* xobj;

#define debugprint(...)

std::string Lts_xrules::stringify()
{
  std::ostringstream t(std::ios::out | std::ios::binary);
  std::string name;

  for(unsigned i=1;i<model_names.size();i++) {
    if (lts[i]!=NULL) {
      std::string s=lts[i]->stringify();

      t << i << " = \"" << removehash(model_names[i])
	<< capsulate(s) << std::endl;
      
    }
  }
  print_par(t,std::string(""),&root_par);
  
  return t.str();
}

void Lts_xrules::prop_create()
{
  if (prop_names.size()==0) {
    prop_names.push_back("");
  }
  int count=0;
  for(unsigned i=0;i<lts.size();i++) {
    pzero.push_back(count);
    if (lts[i]) {
      std::vector<std::string>&sn=lts[i]->getSPNames();
      count+=sn.size();
      prop_names.insert(prop_names.end(),sn.begin(),sn.end());
    }
  }
}


bool Lts_xrules::load(std::string& name)
{
  D_Parser *p = new_D_Parser(&parser_tables_xrules, 16);
  char *s;

  valid=false;

  Lts_xrules* tmp=xobj;

  _res_actions=NULL;
  _res_iactions=NULL;

  root_par.parent=NULL;
  root_par.root_count=&root_par.count;

  xobj=this;

  cur_par=&root_par;

  s=readfile(name.c_str());

  bool ret=dparse(p,s,std::strlen(s));

  if (!ret) {
    log.debug("Error in parsing %s\n",name.c_str());
    status=false;
  }

  free(s);

  free_D_Parser(p);

  precalc_input_output();

  prop_create();

  xobj=tmp;

  return ret && status;
}

void Lts_xrules::add_file(unsigned int index,std::string& filename)
{
  log.debug("%s(%i,%s)",__PRETTY_FUNCTION__,index,filename.c_str());

  if (model_names.size()<=index) {
    model_names.resize(index+2);
    lts.resize(index+2);
  }

  debugprint("Index %i, size %i, file %s",
	 index,model_names.size(),filename.c_str());
  
  
  model_names[index]=std::string(filename);

  lts[index]=Model::create(log,filetype(filename));
  
  if (!lts[index]->load(filename)) {
    status=false;    
  }
  lts[index]->setparent(this);
  
}

/*
 * Adds result action (We'll assume that there are at lest one
 * component)
 *
 */
void Lts_xrules::add_result_action(std::string* name)
{
  if (!status) {
    return;
  }

  int action=action_number(*name);

  log.debug("%s(,%s)",__PRETTY_FUNCTION__,name->c_str());
  /* action_number returns negative, if the name is unknown */

  if (action<0) {
    if (action_names.size()==0) {
      /* Yeah.. Let's insert the tau.. */
      std::string n("tau");
      action_names.push_back(n);
    }
    action_names.push_back(*name);
    action=action_number(*name);
  }

  /*
   * Push action to current node result...
   */

  cur_par->actions.push_back(action);
  
  debugprint("%p added result %s (%i)\n",cur_par,name->c_str(),
	 cur_par->actions.size());
  
  res_nodes.resize(action_names.size()+2);

  cur_par=&root_par;  /* Start from begin.. */
}

void Lts_xrules::add_component(unsigned int index,std::string& name)
{
  if (!status) {
    return;
  }
  /* Validate index */

  log.debug("%s(%i,%s)",__PRETTY_FUNCTION__,index,name.c_str());

  if (index>=model_names.size() || lts[index]==NULL) {
    errormsg=std::string("rule name with invalid number (")+to_string(index)+std::string(")");
    status=false;
    return;
  }

  int anum=lts[index]->action_number(name);

  if (anum<0) {
    errormsg=std::string("xrules name \"")+name+std::string("\" doesn't belong to alphabet");
    status=false;
    return;
  }

  comp pos(index,anum);

  struct par* pa=cur_par->vmap[pos];
  
  if (pa==NULL) {
    debugprint("New combination <%i,%s>\n",
	   index,name.c_str());
    pa = new struct par(cur_par);

    pa->me=pos;
    
    debugprint("%p: vmap size %i:",cur_par,cur_par->vmap.size());
    cur_par->vmap[pos]=pa;
    debugprint("vmap size %i\n",cur_par->vmap.size());

    bob.insert(std::pair<comp,par*>(pos,pa));

  }
  
  cur_par = pa;
}

void Lts_xrules::print_root_par()
{
  print_par(&root_par);
}

int  Lts_xrules::execute(int action) 
{
  compose();
  /* For each component, call execute */

  struct par* pa=res_nodes[action];

  if (pa==NULL) {
    return false;
  }

  while (pa->parent!=NULL) {
    lts[pa->me.first]->execute(pa->me.second);
    pa=pa->parent;
  }

  valid=false;
  
  return true; 
}

int Lts_xrules::getprops(int** props) {
  int count=0;

  for(unsigned i=0;i<lts.size();i++) {
    if (lts[i]) {
      int* tmp;
      int tmp_count=lts[i]->getprops(&tmp);
      if (tmp_count) {
	for(int j=0;j<tmp_count;j++) {
	  tprops.push_back(tmp[j]+pzero[i]);
	}
      }
      count+=tmp_count;
    }
  }

  if (count) {
    *props=&(tprops[0]);
  }
      
  return count;
}

void Lts_xrules::push()
{
  for(unsigned i=0;i<lts.size();i++) {
    if (lts[i]) {
      lts[i]->push();
    }
  }
}

void Lts_xrules::pop()
{
  for(unsigned i=0;i<lts.size();i++) {
    if (lts[i]) {
      lts[i]->pop();
    }
  }
<<<<<<< HEAD
  valid = false;
=======
  valid=false;
>>>>>>> 414a6450
  compose();
}

bool Lts_xrules::reset()
{
  for(int i=lts.size()-1;i>=0;i--) {
    if (lts[i]) {
      lts[i]->reset();
    }
  }
  
  return true;
}

void Lts_xrules::print_par(std::ostringstream& t,
			   std::string name,
			   struct par* pa)
{
  if (lts[pa->me.first]) {
    std::ostringstream s;
    s << "(" << pa->me.first << ", \"" 
      << lts[pa->me.first]->getActionName(pa->me.second)
      << "\") ";
    name+=s.str();
  }
  
  for(unsigned i=0;i<pa->actions.size();i++) {
    t << name << "-> \"" << getActionName(pa->actions[i])
      << "\"" << std::endl;
  }

  std::map<comp, struct par*>::iterator p;

  for(p = pa->vmap.begin(); p!=pa->vmap.end(); ++p) {
    print_par(t,name,p->second);
  }

}

void Lts_xrules::print_par(struct par* pa)
{
  debugprint("%p:actions count %i\n"
	 "vmap size %i\n",
	 pa,
	 (int)pa->actions.size(),
	 (int)pa->vmap.size());

  std::map<comp, struct par*>::iterator p;  
  
  for(p = pa->vmap.begin(); p!=pa->vmap.end(); ++p) {
    print_par(p->second);
  }
}

int Lts_xrules::getActions(int** actions)
{ // vireessä olevat tapahtumat
  compose();

  if (_res_actions) {
    delete [] _res_actions;
  }

  _res_actions = new int[(res_actions.size())];

  *actions=_res_actions;

  for(size_t i=0;i<res_actions.size();i++) {
    _res_actions[i]=res_actions[i];
    debugprint("%i ",res_actions[i]);
  }

  debugprint("Actions.size() %i\n",res_actions.size());
  
  return res_actions.size();
}

int Lts_xrules::getIActions(int** actions)
{ // Vireessä olevat syöte tapahtumat. NULL ja 0 == DEADLOCK.
  compose();

  if (_res_iactions) {
    delete [] _res_iactions;
  }

  _res_iactions = new int[(res_iactions.size())];

  *actions=_res_iactions;

  for(size_t i=0;i<res_iactions.size();i++) {
    _res_iactions[i]=res_iactions[i];
    debugprint("%i ",res_iactions[i]);
  }

  debugprint("iActions.size %i\n",res_iactions.size());


  return res_iactions.size();
}

void Lts_xrules::compose()
{

  debugprint("Lts_xrules::compose()\n");

  if (valid) {
    /* No need to compose again.. */
    return;
  }
  
  root_par.count++;

  active_root=NULL;
  
  /* paint struct par with available actions */

  for(int i=lts.size()-1;i>=0;i--) {
    if (lts[i]!=NULL) {
      /* We have something to do.. */
      int* actions;
      int number_of_actions =
	lts[i]->getActions(&actions);
      
      for(int j=0;j<number_of_actions;j++) {
	comp pos(i,actions[j]);

	std::pair<std::multimap<comp,struct par*>::iterator,
	  std::multimap<comp,struct par*>::iterator> r =
	  bob.equal_range(pos);
	std::multimap<comp,struct par*>::iterator it;
	for (it=r.first; it!=r.second; ++it) {
	  it->second->count=root_par.count; /* We are valid */
	  if (it->second->actions.size()) {
	    it->second->active_next=active_root;
	    active_root=it->second;
	  }
	}
      }
    }
  }

  /* Let's check... */

  res_actions.clear();
  res_iactions.clear();
  res_nodes.assign(res_nodes.size(), NULL);

  /* results */
  /* Travel through every active node */
  for(struct par* a=active_root;a;a=a->active_next) {
    if (parent_active_par(a)) {
      /* Add actions from par */
      res_actions.insert(res_actions.end(),a->actions.begin(),a->actions.end());
      for(size_t i=0;i<a->actions.size();i++) {
	res_nodes[a->actions[i]]=a;
	if (!is_output(a->actions[i])) {
	  res_iactions.push_back(a->actions[i]);
	}
      }
    }
  }
  valid=true;
}

bool Lts_xrules::parent_active_par(struct par* par)
{
  if (par==&root_par) {
    return true;
  }

  if (par->added_count==*root_par.root_count) {
    return true;
  }
  
  if (par->count<root_par.count) {
    return false;
  }
  
  bool ret=parent_active_par(par->parent);
  if (ret) {
    par->added_count=*root_par.root_count;
    
  }
  return ret;
}

namespace {
  Model* lts_xrules_creator(Log&l) {
    return new Lts_xrules(l);
  }
  static model_factory lts_xrules_foo("xrules",lts_xrules_creator);
};<|MERGE_RESOLUTION|>--- conflicted
+++ resolved
@@ -282,11 +282,7 @@
       lts[i]->pop();
     }
   }
-<<<<<<< HEAD
-  valid = false;
-=======
   valid=false;
->>>>>>> 414a6450
   compose();
 }
 
