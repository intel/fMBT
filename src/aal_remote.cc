/*
 * fMBT, free Model Based Testing tool
 * Copyright (c) 2012 Intel Corporation.
 *
 * This program is free software; you can redistribute it and/or modify it
 * under the terms and conditions of the GNU Lesser General Public License,
 * version 2.1, as published by the Free Software Foundation.
 *
 * This program is distributed in the hope it will be useful, but WITHOUT
 * ANY WARRANTY; without even the implied warranty of MERCHANTABILITY or
 * FITNESS FOR A PARTICULAR PURPOSE.  See the GNU Lesser General Public License for
 * more details.
 *
 * You should have received a copy of the GNU Lesser General Public License along with
 * this program; if not, write to the Free Software Foundation, Inc.,
 * 51 Franklin St - Fifth Floor, Boston, MA 02110-1301 USA.
 *
 */

#include "config.h"
#ifndef DROID
#include "aal_remote.hh"
#include <glib-object.h>
#include <glib.h>
#include "helper.hh"
#include <stdio.h>
#include <errno.h>

extern int _g_simulation_depth_hint;

aal_remote::aal_remote(Log&l,std::string& s)
  : aal(l,s),
    d_stdin(NULL), d_stdout(NULL), d_stderr(NULL), accel(0),lts(NULL)
{

  int _stdin=-1,_stdout=-1,_stderr=-1;
  gchar **argv = NULL;
  gint argc=0;
  GError *gerr=NULL;
  char* read_buf=NULL;
  size_t read_buf_pos=0;


  g_shell_parse_argv(s.c_str(),&argc,&argv,&gerr);

  if (gerr) {
    errormsg = "aal_remote: g_shell_parse_argv error: " + std::string(gerr->message)
      + " when parsing " + s;
    _log.debug(errormsg.c_str());
    status = false;
    return;
  }

  g_spawn_async_with_pipes(NULL,argv,NULL,(GSpawnFlags)(G_SPAWN_SEARCH_PATH|G_SPAWN_DO_NOT_REAP_CHILD),NULL,NULL,&pid,&_stdin,&_stdout,&_stderr,&gerr);

  for(int i=0;i<argc;i++) {
    if (argv[i]) {
      free(argv[i]);
    }
  }
  free(argv);

  if (gerr) {
    errormsg = "aal_remote: g_spawn_async_with_pipes error: " + std::string(gerr->message);
    _log.debug(errormsg.c_str());
    status = false;
    return;
  }

  monitor(&status);

  prefix="aal remote("+s+")";

  d_stdin=g_io_channel_unix_new(_stdin);
  d_stdout=g_io_channel_unix_new(_stdout);
  d_stderr=g_io_channel_unix_new(_stderr);

  g_io_channel_set_encoding(d_stdout,NULL,NULL);

  g_io_channel_set_flags(d_stderr,(GIOFlags)(G_IO_FLAG_NONBLOCK|
				  (int)g_io_channel_get_flags(d_stderr))
			 ,NULL);

  _log.debug("Waiting for actions");

  ssize_t red=bgetline(&read_buf,&read_buf_pos,d_stdout,l,true);

  _log.debug("aname %i",red);

  action_names.push_back("TAU");

  while (red>1) {
    action_names.push_back(read_buf);
    red=bgetline(&read_buf,&read_buf_pos,d_stdout,l,true);
    _log.debug("aname %i",red);
  }

  _log.debug("Waiting for tags");
  red=bgetline(&read_buf,&read_buf_pos,d_stdout,l,true);
  _log.debug("tname %i",red);

  tag_names.push_back("TAU");

  while (red>1) {
    tag_names.push_back(read_buf);
    red=bgetline(&read_buf,&read_buf_pos,d_stdout,l,true);
    _log.debug("tname %i",red);
  }

  free(read_buf);
  read_buf_pos=0;

  g_io_channel_flush(d_stdin,NULL);
}

void aal_remote::handle_stderr() {
  char* line=NULL;
  size_t n=0;
  char* read_buf=NULL;
  size_t read_buf_pos=0;

  _log.debug("nonblock_getline %i",g_io_channel_get_flags(d_stderr));

  if (nonblock_getline(&line,&n,d_stderr,read_buf,read_buf_pos) && line) {
    const char * escaped = escape_string(line);
    if (escaped) {
        const char* m[] = {"<remote stderr=\"%s\">\n","%s"};
        _log.error(m, escaped);
        escape_free(escaped);
    }
    free(line);
  }
  _log.debug("nonblock_getline ok");
  free(read_buf);
}

int aal_remote::adapter_execute(int action,const char* params) {
  while(g_main_context_iteration(NULL,FALSE));

  if (!status) {
    return 0;
  }

  _log.debug("adapter_execute enter");

  if (params)
    fprintf(d_stdin, "ap%s\n",params);

  fprintf(d_stdin, "a%i\n", action);
  int r= getint(d_stdin,d_stdout,_log,Alphabet::ALPHABET_MIN,
                action_names.size(),this,true);
  _log.debug("adapter_execute exit");
  return r;
}

int aal_remote::model_execute(int action) {
  if (!status) {
    return 0;
  }

  if (accel>0) {
    return lts->execute(action);
  }

  while(g_main_context_iteration(NULL,FALSE));
  handle_stderr();

  fprintf(d_stdin, "m%i\n", action);
  return getint(d_stdin,d_stdout,_log,Alphabet::ALPHABET_MIN,
                action_names.size(),this,true);
}

void aal_remote::adapter_exit(Verdict::Verdict verdict,
			      const std::string& reason)
{
  if (!status) {
    return;
  }

  while(g_main_context_iteration(NULL,FALSE));
  handle_stderr();

  std::string me_reason(reason);
  escape_string(me_reason);

  fprintf(d_stdin,"ae %s %s\n",to_string(verdict).c_str(),me_reason.c_str());

  while(g_main_context_iteration(NULL,FALSE));
  handle_stderr();
  getint(d_stdin, d_stdout,_log,0,1,this,true);
}

void aal_remote::push() {
  if (status) {
    if (accel>0) {
      accel++;
      lts->push();
      return;
    }
    while(g_main_context_iteration(NULL,FALSE));
    handle_stderr();
    if (accel==0 && _g_simulation_depth_hint > 0) {
      std::string s="lts"+to_string(_g_simulation_depth_hint+1)+"\n";
      if (fprintf(d_stdin,s.c_str())!=(int)s.length()) {
        status=false;
      }
      g_io_channel_flush(d_stdin,NULL);
      if (g_io_channel_flush(d_stdin,NULL)!=G_IO_STATUS_NORMAL) {
        status=false;
      }
      int r=getint(d_stdin,d_stdout,_log,0,INT_MAX,this,true);
      if (status && r>0) {
        char* lts_content = new char[r+2];
        lts_content[r]=0;
<<<<<<< HEAD
	gsize bytes_read;
	gsize total_read=0;
	GIOStatus status;
	do {
	  bytes_read=0;
	  status=g_io_channel_read_chars(d_stdout,lts_content+total_read,r-total_read,&bytes_read,NULL);
	  total_read+=bytes_read;
	} while ((signed)total_read<r && status != G_IO_STATUS_ERROR &&
		 status != G_IO_STATUS_EOF );
	_log.debug("Got %i bytes strlen %i",total_read,strlen(lts_content));
=======
        gsize bytes_read;
        gsize total_read=0;
        GIOStatus status;
        do {
          bytes_read=0;
          status=g_io_channel_read_chars(d_stdout,lts_content+total_read,r-total_read,&bytes_read,NULL);
          total_read+=bytes_read;
        } while ((long)total_read < r && status != G_IO_STATUS_ERROR &&
                 status != G_IO_STATUS_EOF );
        _log.debug("Got %i bytes strlen %i",total_read,strlen(lts_content));
>>>>>>> 6f258f02
        lts=new Lts(_log,std::string("remote.lts#")+lts_content);
        delete[] lts_content;
        if (lts && lts->status && lts->init() && lts->reset() && lts->status) {
          accel=1;
          return;
        } else {
          if (lts) {
            delete lts;
            lts=NULL;
          }
        }
      }
      handle_stderr();
      while(g_main_context_iteration(NULL,FALSE));
      accel=-1; // do not try local lts acceleration another time
    }

    if (fprintf(d_stdin,"mu\n")!=3) {
      status=false;
    }
    g_io_channel_flush(d_stdin,NULL);
    if (g_io_channel_flush(d_stdin,NULL)!=G_IO_STATUS_NORMAL) {
      status=false;
    }
  }
}

void aal_remote::pop() {
  if (status) {
    if (accel>0) {
      accel--;
      if (accel==0) {
        delete lts;
        lts=NULL;
      } else {
        lts->pop();
      }
    } else {
      while(g_main_context_iteration(NULL,FALSE));
      handle_stderr();
      if (fprintf(d_stdin,"mo\n")!=3) {
        status=false;
      }
      if (g_io_channel_flush(d_stdin,NULL)!=G_IO_STATUS_NORMAL) {
        status=false;
      }
    }
  }
}

bool aal_remote::reset() {
  handle_stderr();
  fprintf(d_stdin, "mr\n");
  bool rv = (getint(d_stdin,d_stdout,_log,0,1,this,true) == 1);
  if (!rv) {
    errormsg = "aal_remote model failed to reset \"" + params + "\".\n"
      "      (try executing: echo mr | " + params + ")";
    status = false;
  }
  return rv;
}

bool aal_remote::init() {
  fprintf(d_stdin, "ai\n");
  bool rv = (getint(d_stdin,d_stdout,_log,0,1,this,true) == 1);
  if (!rv) {
    errormsg = "aal_remote adapter failed to init \"" + params + "\".\n"
      "      (try executing: echo ai | " + params + ")";
    status = false;
  }
  return rv;
}

int aal_remote::getActions(int** act) {
  int rv;

  if (!status) {
    return 0;
  }

  if (accel>0) {
    return lts->getActions(act);
  }

  while(g_main_context_iteration(NULL,FALSE));
  handle_stderr();

  fprintf(d_stdin, "ma\n");
  if ((rv = getact(act,actions,d_stdin,d_stdout,_log,
                   1,action_names.size(),this,true)) >= 0) {
    return rv;
  }
  status = false;
  errormsg = "corrupted list of enabled actions";
  return 0;
}

int aal_remote::getprops(int** pro) {
  int rv;

  if (!status) {
    return 0;
  }

  if (accel>0) {
    return lts->getprops(pro);
  }

  while(g_main_context_iteration(NULL,FALSE));
  handle_stderr();

  fprintf(d_stdin, "mp\n");
  if ((rv = getact(pro,tags,d_stdin,d_stdout,_log,
                   0,tag_names.size(),this,true)) >= 0) {
    return rv;
  } else {
    status = false;
    errormsg = "corrupted list of tags";
    return 0;
  }
}

int aal_remote::check_tags(std::vector<int>& tag,std::vector<int>& t)
{
  int rv;
  while(g_main_context_iteration(NULL,FALSE));

  if (!status) {
    return 0;
  }

  handle_stderr();

  std::string s;

  for(size_t i=0;i<tag.size();i++) {
    s=s+" "+to_string(tag[i]);
  }

  fprintf(d_stdin, "act%s\n",s.c_str());

  if ((rv = getact(NULL,t,d_stdin,d_stdout,_log,
                   0,tag_names.size(),this,true)) >= 0) {
    return rv;
  }
  status = false;
  errormsg = "corrupted list of failed tags";
  return 0;
}

int aal_remote::observe(std::vector<int> &action, bool block)
{
  while(g_main_context_iteration(NULL,FALSE));

  if (!status) {
    action.clear();
    action.push_back(Alphabet::SILENCE);
    return true;
  }

  handle_stderr();

  if (block) {
    fprintf(d_stdin, "aob\n"); // block
  } else {
    fprintf(d_stdin, "aop\n"); // poll
  }
  int action_alternatives = getact(NULL, action, d_stdin, d_stdout,_log,
                                   Alphabet::ALPHABET_MIN,
                                   action_names.size(),this,true);
  if (action_alternatives < 0) {
      status = false;
      errormsg = "corrupted list of output actions";
      return 0;
  }

  if (action_alternatives > 0) {
    if (action[0] == Alphabet::SILENCE) {
      action.clear();
      return Alphabet::SILENCE;
    }
  }
  return action_alternatives != 0;
}

#include <cstring>
#include "helper.hh"

namespace {
  aal* al_helper(Log& l, std::string params) {
    std::string remotename(params);
    unescape_string(remotename);
    std::string fullname("aal_remote("+remotename+")");

    if (aal::storage==NULL) {
      aal::storage=new std::map<std::string,aal*>;
    }

    aal* al=(*aal::storage)[fullname];
    if (!al) {
      al=new aal_remote(l,remotename);
      (*aal::storage)[fullname]=al;
    }
    return al;
  }

  Adapter* adapter_creator(Log& l, std::string params) {
    aal* al=al_helper(l,params);

    if (al) {
      return new Awrapper(l,al);
    }
    return NULL;
  }

  Model* model_creator(Log& l, std::string params) {
    aal* al=al_helper(l,params);

    if (al) {
      return new Mwrapper(l,al);
    }
    return NULL;
  }

  static ModelFactory  ::Register Mo("aal_remote", model_creator);
  static AdapterFactory::Register Ad("aal_remote", adapter_creator);
}

#endif<|MERGE_RESOLUTION|>--- conflicted
+++ resolved
@@ -212,18 +212,6 @@
       if (status && r>0) {
         char* lts_content = new char[r+2];
         lts_content[r]=0;
-<<<<<<< HEAD
-	gsize bytes_read;
-	gsize total_read=0;
-	GIOStatus status;
-	do {
-	  bytes_read=0;
-	  status=g_io_channel_read_chars(d_stdout,lts_content+total_read,r-total_read,&bytes_read,NULL);
-	  total_read+=bytes_read;
-	} while ((signed)total_read<r && status != G_IO_STATUS_ERROR &&
-		 status != G_IO_STATUS_EOF );
-	_log.debug("Got %i bytes strlen %i",total_read,strlen(lts_content));
-=======
         gsize bytes_read;
         gsize total_read=0;
         GIOStatus status;
@@ -234,7 +222,6 @@
         } while ((long)total_read < r && status != G_IO_STATUS_ERROR &&
                  status != G_IO_STATUS_EOF );
         _log.debug("Got %i bytes strlen %i",total_read,strlen(lts_content));
->>>>>>> 6f258f02
         lts=new Lts(_log,std::string("remote.lts#")+lts_content);
         delete[] lts_content;
         if (lts && lts->status && lts->init() && lts->reset() && lts->status) {
