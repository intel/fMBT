/*
 * fMBT, free Model Based Testing tool
 * Copyright (c) 2011,2012 Intel Corporation.
 *
 * This program is free software; you can redistribute it and/or modify it
 * under the terms and conditions of the GNU Lesser General Public License,
 * version 2.1, as published by the Free Software Foundation.
 *
 * This program is distributed in the hope it will be useful, but WITHOUT
 * ANY WARRANTY; without even the implied warranty of MERCHANTABILITY or
 * FITNESS FOR A PARTICULAR PURPOSE.  See the GNU Lesser General Public License for
 * more details.
 *
 * You should have received a copy of the GNU Lesser General Public License along with
 * this program; if not, write to the Free Software Foundation, Inc.,
 * 51 Franklin St - Fifth Floor, Boston, MA 02110-1301 USA.
 *
 */
#include "conf.hh"
#include "dparse.h"
#include "helper.hh"
#include "history.hh"
#include <cstring>

#ifndef DROI
#include <glib.h>
#else

#endif

extern "C" {
extern D_ParserTables parser_tables_conf;
}

extern Conf* conf_obj;

#define RETURN_ERROR_VOID(s) { \
  set_exitvalue(on_error); \
  log.pop();    \
  status=false; \
  errormsg=s;   \
  return; \
  }

#define RETURN_ERROR_VERDICT(s) { \
  set_exitvalue(on_error); \
  log.pop();    \
  status=false; \
  errormsg=s;   \
  return Verdict::ERROR; \
  }

void Conf::load(std::string& name,std::string& content)
{
  D_Parser *p = new_D_Parser(&parser_tables_conf, 512);
  p->loc.pathname = name.c_str();
  char *s;

  log.push("conf_load");
  log.debug("Conf::load %s",name.c_str());
  s=readfile(name.c_str());

  if (s==NULL) {
    status=false;
    errormsg=std::string("Can't read configuration file \"")+name+"\"";
    log.pop();
    return;
  }

  Conf* tmp=conf_obj;
  conf_obj=this;

<<<<<<< HEAD
=======
  s=readfile(name.c_str());

  if (s==NULL) {
    status=false;
    errormsg=std::string("Can't read configuration file \"")+name+"\"";
    log.pop();
    return;
  }

>>>>>>> 94b68a0b
  std::string ss(s);
  ss=ss+"\n"+content;
  if ((name!="" && s==NULL))
    RETURN_ERROR_VOID("Loading \"" + name + "\" failed.");

  if (ss=="")
    RETURN_ERROR_VOID("Empthy configuration");

  bool ret=dparse(p,(char*)ss.c_str(),std::strlen(ss.c_str()));

  ret=p->syntax_errors==0 && ret;

  if (!ret)
    RETURN_ERROR_VOID("Parsing \"" + name + "\" failed.");

  free(s);

  free_D_Parser(p);

  conf_obj=tmp;

  if ((heuristic=HeuristicFactory::create(log, heuristic_name, heuristic_param)) == NULL)
    RETURN_ERROR_VOID("Creating heuristic \"" + heuristic_name + "\" failed.");

  if (heuristic->status==false)
    RETURN_ERROR_VOID("Error in heuristic \"" + heuristic_name + "\":" +
		      heuristic->errormsg);

  if ((model=Model::create(log, model_name, model_param)) == NULL) {
    RETURN_ERROR_VOID("Creating model loader \"" +
		      filetype(model_name)
		      + "\" failed.");
  }

  coverage = CoverageFactory::create(log,coverage_name,coverage_param);

  if (coverage == NULL)
    RETURN_ERROR_VOID("Creating coverage \"" + coverage_name + "\" failed.");

  if (!coverage->status) 
    RETURN_ERROR_VOID("Coverage error on \"" + coverage_name + "\":" + coverage->errormsg);

  if (!model->status || !model->init() || !model->reset())
    RETURN_ERROR_VOID("Model error: " + model->stringify());

  heuristic->set_coverage(coverage);

  heuristic->set_model(model);

  coverage->set_model(model);

  adapter = AdapterFactory::create(log, adapter_name, adapter_param);

  if (adapter && !adapter->status) {
    status=false;
    errormsg=adapter->errormsg;
    return;
  }

  /* handle history */
  for(unsigned i=0;i<history.size();i++) {
    std::string name,param;
    split(*history[i],name,param);

    History* h=HistoryFactory::create(log, name, param);
    
    if (h) {
      h->set_coverage(coverage,model);
      if (!h->status) {
	RETURN_ERROR_VOID(h->errormsg);
      }
    } else {
      RETURN_ERROR_VOID("Creating history \""+ *history[i] + "\" failed");
    }
  }

  if (adapter == NULL)
    RETURN_ERROR_VOID("Creating adapter \"" + adapter_name + "\" failed.");

  adapter->set_actions(&model->getActionNames());

  if (!coverage->status)
    RETURN_ERROR_VOID("Coverage error: " + coverage->stringify());

  if (!adapter->status)
    RETURN_ERROR_VOID("Adapter error: " + adapter->stringify());

  log.pop();
}

#include <sstream>

std::string Conf::stringify() {
  std::ostringstream t(std::ios::out | std::ios::binary);

  if (!status) {
    return errormsg;
  }

  t << "model = \"" << removehash(model_name) << capsulate(model->stringify()) << std::endl;
  t << "heuristic = \"" << heuristic_name << "\"" << std::endl;
  t << "coverage = \"" <<  coverage_name << "\"" << std::endl;
  t << "adapter = \"" << removehash(adapter_name) << ":"
    << removehash(adapter_param)
    << capsulate(adapter->stringify()) << std::endl;

  /* TODO: stringify end conditions */

  return t.str();
}

Verdict::Verdict Conf::execute(bool interactive) {

  Policy policy;
  log.push("conf_execute");

  if (!status) {
    errormsg = "cannot start executing test due to earlier errors: " + errormsg;
    return Verdict::ERROR;
  }

  if (!adapter->init())
    RETURN_ERROR_VERDICT("Initialising adapter failed: " + adapter->stringify());

  // Validate and finish existing end_conditions
  {
    bool end_by_coverage = false;
    for (unsigned int i = 0; i < end_conditions.size(); i++) {
      End_condition* e = end_conditions[i];
      if (e->status == false)
        RETURN_ERROR_VERDICT("Error in end condition: " + e->stringify());
      if (e->counter == End_condition::ACTION) {
        // avoid string comparisons, fetch the index of the tag
        e->param_long = find(model->getActionNames(), *(e->param));
      }
      if (e->counter == End_condition::STATETAG) {
        // avoid string comparisons, fetch the index of the tag
        e->param_long = find(model->getSPNames(), *(e->param));
      }
      if (e->counter == End_condition::COVERAGE) {
        end_by_coverage = true;
      }
      if (e->counter == End_condition::DURATION) {
        end_time = e->param_time;
      }
    }
    // Add default end conditions (if coverage is reached, test is passed)
    if (!end_by_coverage) {
      end_conditions.push_back(
        new End_condition(Verdict::PASS, End_condition::COVERAGE, new std::string("1.0")));
    }
  }

  Test_engine engine(*heuristic,*adapter,log,policy,end_conditions);

  if (interactive) {
    engine.interactive();
  } else {
    Verdict::Verdict v = engine.run(end_time);
    
    switch (v) {
    case Verdict::FAIL: {
      set_exitvalue(on_fail);
      // Test failed. Continue according to the on_error
      // configuration. In addition to the following it could at
      // somepoint specify a shell command (for instance, package and
      // send log files, etc.)
      if (on_fail == "interactive")
        engine.interactive();
      break;
    }
    case Verdict::PASS: { 
      // Test passed      
      set_exitvalue(on_pass);
      break;
    }
    case Verdict::INCONCLUSIVE: {
      set_exitvalue(on_inconc);
      break;
    }
    case Verdict::ERROR: {
      RETURN_ERROR_VERDICT(engine.verdict_msg() + ": " + engine.reason_msg());
      break;
    }
    default: {
      // unknown verdict?
    }
    }      
  }
  log.pop();
  status = true;
  errormsg = engine.verdict_msg() + ": " + engine.reason_msg();
  return engine.verdict();
}

void Conf::set_exitvalue(std::string& s)
{
  std::string cmd;
  std::string value;
  split(s,cmd,value);
  exit_status=atoi(value.c_str());
}

void Conf::set_observe_sleep(std::string &s)
{
  Adapter::sleeptime=atoi(s.c_str());
}<|MERGE_RESOLUTION|>--- conflicted
+++ resolved
@@ -55,9 +55,12 @@
   D_Parser *p = new_D_Parser(&parser_tables_conf, 512);
   p->loc.pathname = name.c_str();
   char *s;
-
+  
+  Conf* tmp=conf_obj;
   log.push("conf_load");
   log.debug("Conf::load %s",name.c_str());
+  conf_obj=this;
+
   s=readfile(name.c_str());
 
   if (s==NULL) {
@@ -67,21 +70,6 @@
     return;
   }
 
-  Conf* tmp=conf_obj;
-  conf_obj=this;
-
-<<<<<<< HEAD
-=======
-  s=readfile(name.c_str());
-
-  if (s==NULL) {
-    status=false;
-    errormsg=std::string("Can't read configuration file \"")+name+"\"";
-    log.pop();
-    return;
-  }
-
->>>>>>> 94b68a0b
   std::string ss(s);
   ss=ss+"\n"+content;
   if ((name!="" && s==NULL))
