--- conflicted
+++ resolved
@@ -68,27 +68,29 @@
 }
 
 std::string python_lineno_wrapper(const std::string& filename,int lineno,
-				  const std::string& funcname,int trim,int ind)
+				  const std::string& funcname,int trim,int ind,
+				  const std::string& human=")")
 {
   if (lineno) {
     return indent(ind,funcname + ".func_code = aalmodel.setCodeFileLine(" +
 		  funcname + ".func_code, '''" + filename + "''', " + 
-		  to_string(lineno-trim) + ")") + "\n";
+		  to_string(lineno-trim) + human ) + "\n";
   }
   return "";
 }
 
 std::string python_lineno_wrapper(const codefileline& cfl,
-				  const std::string& funcname,int trim,int ind)
+				  const std::string& funcname,int trim,int ind,
+				  const std::string& human=")")
 {
   return python_lineno_wrapper(cfl.second.first,cfl.second.second,funcname,
-			       trim,ind);
+			       trim,ind,human);
 }
 
 std::string aalang_py::action_helper(const codefileline& cfl,std::string s,
 			  std::string& funcname,int i)
 {
-  funcname = "action" + acnt + "body";
+  funcname = "action" + acnt + s;
   return "    def " + funcname + "():\n" + variables 
     +    "        action_name = \"" + multiname[i] + "\"\n" 
     +    "        action_index = " + to_string(i) + "\n" 
@@ -161,15 +163,10 @@
     s+="    def " + funcname + "():\n" + variables;
     s+="        tag_name = \"" + multiname[i] + "\"\n";
     s+=indent(8,m_guard.first)+"\n";
-<<<<<<< HEAD
-    s+=python_lineno_wrapper(m_guard,funcname,2+m_lines_in_vars,4);
-=======
-    s+=indent(4,funcname + ".func_code = aalmodel.setCodeFileLine(" +
-              funcname + ".func_code, '''" + m_guard.second.first + "''', " +
-              to_string(m_guard.second.second-2-m_lines_in_vars) +
-              ", \"guard of tag \\\"" + multiname[i] + "\\\"\")") +
-        "\n";
->>>>>>> 8120a01a
+
+    s+=python_lineno_wrapper(m_guard,funcname,2+m_lines_in_vars,4,
+			     ", \"guard of tag \\\"" + multiname[i]
+			     + "\\\"\")");
     tag_cnt++;
   }
   multiname.clear();
@@ -222,40 +219,17 @@
     }
 
     /* actionXguard */
-<<<<<<< HEAD
-    s+=action_helper(m_adapter,"adapter",funcname,i);
-    s+=python_lineno_wrapper(m_guard,funcname,3+m_lines_in_vars,4);
+
+    s+=action_helper(m_guard,"guard",funcname,i);
+    s+=python_lineno_wrapper(m_guard,funcname,3+m_lines_in_vars,4,
+			     ", \"guard of action \\\"" + multiname[i] +
+			     "\\\"\")");
 
     /* actionXbody */
     s+=action_helper(m_body,"body",funcname,i);
-    s+=python_lineno_wrapper(m_body,funcname,3+m_lines_in_vars,4);
-=======
-    funcname = "action" + acnt + "guard";
-    s+="    def " + funcname + "():\n" + variables;
-    s+="        action_name = \"" + multiname[i] + "\"\n";
-    s+="        action_index = " + to_string(i) + "\n";
-    s+=indent(8,m_guard.first) + "\n";
-    if (m_guard.second.second)
-      s+=indent(4,funcname + ".func_code = aalmodel.setCodeFileLine(" +
-                funcname + ".func_code, '''" + m_guard.second.first + "''', " +
-                to_string(m_guard.second.second-3-m_lines_in_vars) +
-                ", \"guard of action \\\"" + multiname[i] + "\\\"\")") +
-          "\n";
-
-    /* actionXbody */
-    funcname = "action" + acnt + "body";
-    s+="    def " + funcname + "():\n" + variables;
-    s+="        action_name = \"" + multiname[i] + "\"\n";
-    s+="        action_index = " + to_string(i) + "\n";
-    s+=indent(8,m_body.first)+"\n";
-    if (m_body.second.second)
-      s+=indent(4,funcname + ".func_code = aalmodel.setCodeFileLine(" +
-                funcname + ".func_code, '''" + m_body.second.first + "''', " +
-                to_string(m_body.second.second-3-m_lines_in_vars) +
-                ", \"body of action \\\"" + multiname[i] + "\\\"\")") +
-          "\n";
->>>>>>> 8120a01a
-
+    s+=python_lineno_wrapper(m_body,funcname,3+m_lines_in_vars,4,
+			     ", \"body of action \\\"" + multiname[i] +
+			     "\\\"\")");
     /* actionXadapter */
     s+=action_helper(m_adapter,"adapter",funcname,i);
     if (this_is_input) {
@@ -263,16 +237,9 @@
     } else {
       s+="        return False\n";
     }
-<<<<<<< HEAD
-    s+=python_lineno_wrapper(m_adapter,funcname,3+m_lines_in_vars,4);
-=======
-    if (m_adapter.second.second)
-      s+=indent(4,funcname + ".func_code = aalmodel.setCodeFileLine(" +
-                funcname + ".func_code, '''" + m_adapter.second.first + "''', " +
-                to_string(m_adapter.second.second-3-m_lines_in_vars) +
-                ", \"adapter of action \\\"" + multiname[i] + "\\\"\")") +
-          "\n";
->>>>>>> 8120a01a
+    s+=python_lineno_wrapper(m_adapter,funcname,3+m_lines_in_vars,4,
+			     ", \"adapter of action \\\"" + multiname[i]
+			     + "\\\"\")");
 
     action_cnt++;
     acnt=to_string(action_cnt);
